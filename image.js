/*
* Determines whether a DOM node is an element (versus text).
* 
* node: Required. The node to check.
* 
* Returns: True iff the node is an element.
*/
function isEl(node) {
  return node.tagName !== undefined;
}

/*
* Clones a DOM node and all its children (recursively) with the
* effective style applied directly to each element.
* Used to generate a DOM tree indpendent of CSS.
*
* node: Required. Root node to clone.
*
* Returns: DOM node tree with styles applied.
*/
function cloneTreeWithStyle(node) {
  // Clode the node
  var cloneNode = node.cloneNode(false);

  // Clone the computed style info
  if (isEl(node)) {
    // Get the effective style for the element
    var styleInfo = window.getComputedStyle(node, null);

    // Apply the style directly to the cloned element
    for (var propertyIdx = 0; propertyIdx < styleInfo.length; propertyIdx++) {
      var property = styleInfo[propertyIdx];

      // Do *NOT* set style info for attributes set directly on the element
      if (!(property in cloneNode)) {
        cloneNode.style[property] = styleInfo.getPropertyValue(property);
      }
    }
  }

  // Recur
  node.childNodes.forEach(function(child, idx) {
    cloneNode.appendChild(cloneTreeWithStyle(child));
  });

  return cloneNode;
}

/*
* Determines the decade in which a year belongs.
* A decade is defined as an integer of all the digits in a year except the one's digit.
* For example, the decade for 1945 is 194.
* 
* yr: Required. The year.
* 
* Returns: The decade containing 'yr'.
*/
getDecadeForYr = function (yr) {
  return Math.floor(yr / 10);
}

// Constants

const curYr = new Date().getFullYear();
const curDecade = getDecadeForYr(curYr);
const indexYr = (curDecade + 1) * 10;

const yrHeight = 3;
const decadeHeight = yrHeight * 10;
const decadeWidth = 60;

const colWidth = 30;

/*
* Generically generates an xml element.
* This is designed to be used to create elements to add to the svg.
* The element is _not_ added to any DOM by this function.
* 
* name: Required. Tag name for the new element.
* attr: Required. An JS object of attribute values to be added to the element.
* id:   Optional. The element's id attribute.
* 
* Returns a reference to the element.
*/
buildEl = function (name, attrs, id) {
  var el = document.createElementNS("http://www.w3.org/2000/svg", name);
  for (var key in attrs) {
    el.setAttribute(key, attrs[key]);
  }

  if (id !== undefined) el.setAttribute('id', id);

  return el;
}

function Bar(image, id, name, startYr, endYr, category, colIdx) {
  this.image = image;
  this.id = id;
  this.name = name;
  this.startYr = startYr;
  this.endYr = endYr;
  this.category = category;
  this.colIdx = colIdx;

  const bar = this;

  // Handle an endYr of null representing "still alive"
  if (endYr === undefined || endYr === null) {
    this.effectiveEndYr = curYr;
  } else {
    this.effectiveEndYr = endYr;
  }

  // Determine the dimensions and location of the bar
  var x = this.colIdx * colWidth;
  var height = (this.effectiveEndYr - this.startYr) * yrHeight;
  var y = (indexYr - this.effectiveEndYr) * yrHeight;

  // Generate the "root" grouping element of the bar svg xml
  var barGAttrs = {
    'class': 'bar category-' + this.category,
    'startYr': this.startYr, 'endYr': this.endYr,
    'effectiveEndYr': this.effectiveEndYr,
    'colIdx': this.colIdx,
    'category': this.category,
    'transform': "translate(" + x + ", " + y + ")"
  };
  this.barGEl = buildEl('g', barGAttrs, id);

  // Generate the grouping element used to apply the rotation tranformation
  var halfWidth = colWidth / 2;
  var halfHeight = height / 2;
  var groupingTransforms = [
    "translate(" + halfWidth + ", " + -halfHeight + ")",
    "rotate(90)",
    "translate(" + halfHeight + ", " + -halfWidth + ")"
  ];
  
  this.rotateGEl = buildEl('g', {'transform': groupingTransforms.join(" ")});
  this.barGEl.appendChild(this.rotateGEl);

  // Generate the background rectangle element
  var bgRectAttrs = {
    'class': 'bar category-' + this.category,
    'x': 0, 'y': 0,
    'width': height, 'height': colWidth // Yes, this looks backwards, but that's because the rotate(90) transform is being applied
  };
  this.bgRectEl = buildEl('rect', bgRectAttrs);
  this.rotateGEl.appendChild(this.bgRectEl);

  // Add event handling to the background rectangle element
  this.bgRectEl.onclick = function() {
    var image = bar.image;

    var selected = image.getSelectedBar();
    if (selected !== null) {
      // If we've clicked on the selected bar, unselect it
      if (selected == bar) {
        image.selectBar(null);
        return;
      }
    }
    image.selectBar(bar);
  }

  // Generate the text label element
  var textAttrs = {
    'class': 'bar category-' + this.category,
    'x': halfHeight, 'y': halfWidth // Yes, this looks backwards, but that's because the rotate(90) transform is being applied
  };
  this.textEl = buildEl('text', textAttrs);
  this.textEl.innerHTML = this.name;
  this.rotateGEl.appendChild(this.textEl);

  this.image.figuresEl.appendChild(this.barGEl);

  this.moveToCol = function(colIdx) {
    // Update colIdx
    this.colIdx = colIdx;

    // Update the location
    var x = this.colIdx * colWidth;
    var y = (indexYr - this.effectiveEndYr) * yrHeight;

    this.barGEl.setAttribute('transform', "translate(" + x + ", " + y + ")");
  }

  this.select = function() {
    this.bgRectEl.classList.add('selected-bar');
    this.image.figuresEl.appendChild(this.barGEl);
  }

  this.unselect = function() {
    this.bgRectEl.classList.remove('selected-bar');
  }
}

function Image(width, height, parentEl) {

  // Initialize member variables
  
  this.outerWidth = width;
  this.outerHeight = height;
  this.width = width - 1;
  this.height = height - 1;

  this.bars = [];
  this.selectedBar = null;

  // Methods for labels and other meta content

  /*
  * Generates the svg xml element tree used to render a decade label.
  * The element is _not_ added to any DOM by this function.
  * 
  * decadeYr: Required. A year in the decade for which we want a label.
  * 
  * Returns: An svg xml element tree.
  */
  buildDecadeEl = function (decadeYr) {
    var decade = getDecadeForYr(decadeYr)
  
    // Figure out the offset from the current decade (top of the image)
    var y = (curDecade - decade) * decadeHeight;
  
    // Generate the "root" element of the decade svg xml element tree
    var decadeAttrs = {
      'transform': 'translate(0, ' + y + ')'
    };
    var decadeEl = buildEl('g', decadeAttrs, 'decade' + decadeYr);
  
    // Generate the border rectangle element
    var rectAttrs = {
      'class': 'decadeLabel',
      'x': 0, 'y': 0,
      'width': decadeWidth, 'height': decadeHeight
    };
    var rectEl = buildEl('rect', rectAttrs);
    decadeEl.appendChild(rectEl);
  
    // Generate the text element
    var textAttrs = {
      'class': 'decadeLabel',
      'x': decadeWidth / 2, 'y': decadeHeight / 2
    }
    var textEl = buildEl('text', textAttrs);
    textEl.innerHTML = decadeYr;
    decadeEl.appendChild(textEl);
  
    return decadeEl;
  }

  /*
  * Adds century boundary markers to the svg DOM.
  * 
  * Side Effect: Mutates the DOM of the element with id 'centuries'.
  * 
  * centuryYr: The year where a century transition occurs.
  * width:     How wide to draw the century boundary marker.
  * 
  * Returns: Nothing.
  */
  this.addCenturyEl = function (centuryYr) {
    // Determine the decade where the century transition occurs
    centuryDecade = getDecadeForYr(centuryYr);
  
    // Figure out the offset from the current decade (top of the image)
    var y = (curDecade - centuryDecade + 1) * decadeHeight;
  
    // Generate the century boundary marker element
    var pathAttrs = {
      'class': 'centuryBoundary',
      'd': 'M 0 ' + y + ' L ' + (this.width) + ' ' + y,
    };
    var pathEl = buildEl('path', pathAttrs);
    this.centuriesEl.appendChild(pathEl);
  }

  /*
  * Adds decade labels to the svg DOM.
  * 
  * Side Effect: Mutates the DOM of the element with id 'decades'.
  * 
  * StartYr: The earliest year that needs a decade label.
  * EndYr:   The latest year that needs a decade label.
  * 
  * Returns: Nothing.
  */
  this.addDecadeEls = function (startYr, endYr) {
    // Clear existing decades
    var oldDecadesEl = this.decadesEl;
    this.decadesEl = buildEl('g', {}, 'decades');
    this.decadeOffsetEl.replaceChild(this.decadesEl, oldDecadesEl);

    // Clear existing centuries
    var oldCenturiesEl = this.centuriesEl;
    this.centuriesEl = buildEl('g', {}, 'centuries');
    this.decadeOffsetEl.replaceChild(this.centuriesEl, oldCenturiesEl);

    // Determine the earliest and latest decades
    var startDecade = getDecadeForYr(startYr);
    var endDecade = getDecadeForYr(endYr);
  
    // Generate all decade labels and add them to the DOM
    for (var decade = startDecade; decade <= endDecade; decade++) {
      var decadeEl = buildDecadeEl(decade * 10);
  
      this.decadesEl.appendChild(decadeEl);

      if (decade % 10 == 0) {
        this.addCenturyEl(decade * 10);
      }
    }
  
    // Shift all elements up based on the end decade
    var offsetY = (endDecade - curDecade) * decadeHeight;
  
    this.decadeOffsetEl.setAttribute("transform", "translate(0, " + offsetY + ")");
  }

  // Methods to manipulate figure bars

  /*
  * Assigns appropriate column indices to each bar element.
  * 
  * Side Effect: Reassigns 'colIdx' and 'transform' attributes on each bar element.
  *
  * Returns: Nothing
  */
  this.assignCols = function() {
    this.bars.sort(function(a, b) {
      var endYrDiff = b.effectiveEndYr- a.effectiveEndYr;
      if (endYrDiff == 0) {
        return b.startYr - a.startYr;
      } else {
        return endYrDiff;
      }
    });

    var colsAvailYr = [];
    this.bars.forEach(function(bar, idx) {
      // Find the first column available throught the bar's end year
      firstAvailColIdx = colsAvailYr.findIndex(function(availYr) {
        return availYr >= bar.effectiveEndYr;
      });

      if (firstAvailColIdx == -1) {
        // No column is available for this bar
        // Add a new one
        bar.moveToCol(colsAvailYr.length);
        colsAvailYr.push(bar.startYr);
      } else {
        bar.moveToCol(firstAvailColIdx);
        colsAvailYr[firstAvailColIdx] = bar.startYr;
      }

      var colIdx = bar.colIdx;
      var effectiveEndYr = bar.effectiveEndYr;

      var x = colIdx * colWidth;
      var y = (indexYr - effectiveEndYr) * yrHeight;
    });

    // Move the selected bars (if any) to the foreground
    var selected = document.getElementsByClassName('selected-bar');
    for (var idx = 0; idx < selected.length; idx++) {
      var bar = selected[idx];
      var gEl = bar.parentNode.parentNode;
      gEl.parentNode.appendChild(gEl);
    }
  }

  this.getSelectedBar = function() {
    return this.selectedBar;
  }

  this.selectBar = function(bar) {
    if (this.selectedBar !== null) {
      this.selectedBar.unselect();
    }

    if (bar !== null) {
      bar.select();
    }

    this.selectedBar = bar;

    //wrapCall(this.onselect)();
  }

  // Default figure background colors to auto-assign
  // TODO: WARNING: This code may be browser-dependent
  // Chrome returns color data from css styles as rgb(r, g, b), but other browsers
  // may format this differently!
  this.categoryBgColors = [
    "rgb(102, 204, 255)",
    "rgb(0, 153, 153)",
    "rgb(0, 0, 153)",
    "rgb(153, 153, 255)",
    "rgb(0, 204, 0)",
    "rgb(102, 255, 204)",
    "rgb(0, 153, 0)",
    "rgb(153, 0, 204)",
    "rgb(255, 0, 255)",
    "rgb(255, 0, 0)",
    "rgb(255, 153, 33)",
    "rgb(255, 255, 0)",
    "rgb(153, 102, 0)"
  ];

  this.checkCategories = function(category) {
    // Clone the categoryBgColors
    var availableBgColors = this.categoryBgColors.slice(0); // Use slice(0) to clone

    // Look through known categories
    for (var ruleIdx = 0; ruleIdx < this.categoryCss.sheet.cssRules.length; ruleIdx++) {
      var rule = this.categoryCss.sheet.cssRules[ruleIdx];

      // If a bg color for this category is already defined, we're done
      if (rule.selectorText == "rect.category-" + category) {
        return;
      }

      // Track which colors are already in use, so we don't reuse them
      if (rule.selectorText.startsWith("rect.category-")) {
        var color = rule.style.fill;
        // Remove the color from availableBgColors, if it's in there
        var colorIdx = availableBgColors.indexOf(color);
        if (colorIdx > -1) {
          availableBgColors.splice(colorIdx, 1);
        }
      }
    }

    // At this point, the category does not have a color defined. Choose the first available color.
    var nextBgColor = availableBgColors[0];

    this.categoryCss.appendChild(document.createTextNode("rect.category-" + category + "{fill:" + nextBgColor + "}"));
  }

  /*
  * Generates the svg xml element tree used to render a bar for a historical figure's lifetime.
  * 
  * id:       ID to apply to the element.
  * name:     The historical figure's name to draw on the bar.
  * startYr:  The year the historical figure was born.
  * endYr:    The year the historical figure died. Use null to represent still alive.
  * category: Category.
  * colIdx:   The column in which the bar should be drawn.
  *
  * Side effect: Adds a tree of svg elements representing a historical figure to the svg DOM.
  * 
  * Returns: An svg xml element tree.
  */
<<<<<<< HEAD
  this.addBar = function(id, name, startYr, endYr, category, colIdx) {
    this.checkCategories(category);
=======
  this.addBarEl = function(id, name, startYr, endYr, category, colIdx) {
    // Convert spaces to underscores in categories
    var cleanCategory = category.replace(/ /g, '_');
    this.checkCategories(cleanCategory);
>>>>>>> 4cd49e20

    var bar = new Bar(this, id, name, startYr, endYr, category, colIdx);

<<<<<<< HEAD
    this.bars.push(bar);
=======
    // Determine the dimensions and location of the bar
    var x = colIdx * colWidth;
    var height = (effectiveEndYr - startYr) * yrHeight;
    var y = (indexYr - effectiveEndYr) * yrHeight;

    // Generate the "root" element of the bar svg xml
    var figureAttrs = {
      'class': 'bar category-' + cleanCategory,
      'startYr': startYr, 'endYr': endYr,
      'effectiveEndYr': effectiveEndYr,
      'colIdx': colIdx,
      'category': category
    };
    if (x !== undefined && y !== undefined) {
      figureAttrs['transform'] = "translate(" + x + ", " + y + ")";
    }
    var barEl = buildEl('g', figureAttrs, id);
    this.barEls.push(barEl);
  
    // Generate the grouping element used to apply the rotation tranformation
    var halfWidth = colWidth / 2;
    var halfHeight = height / 2;
    var groupingTransforms = [
      "translate(" + halfWidth + ", " + -halfHeight + ")",
      "rotate(90)",
      "translate(" + halfHeight + ", " + -halfWidth + ")"
    ];
  
    var groupingEl = buildEl('g', {'transform': groupingTransforms.join(" ")});
    barEl.appendChild(groupingEl);
  
    // Generate the background rectangle element
    var rectAttrs = {
      'class': 'bar category-' + cleanCategory,
      'x': 0, 'y': 0,
      'width': height, 'height': colWidth // Yes, this looks backwards, but that's because the rotate(90) transform is being applied
    };
    var rectEl = buildEl('rect', rectAttrs);
    groupingEl.appendChild(rectEl);
  
    // Generate the text label element
    var textAttrs = {
      'class': 'bar category-' + cleanCategory,
      'x': halfHeight, 'y': halfWidth // Yes, this looks backwards, but that's because the rotate(90) transform is being applied
    };
    var textEl = buildEl('text', textAttrs);
    textEl.innerHTML = name;
    groupingEl.appendChild(textEl);

    this.figuresEl.appendChild(barEl);
>>>>>>> 4cd49e20

    this.assignCols();

    return bar;
  }

  // Other "public" methods
  
  /*
  * Generates a url with the image content encoded into it.
  *
  * Returns: A url with the image content encoded into it.
  */
  this.getUrl = function() {
    // Create a clone of the image with styles applied directly to the elements
    var cloneSvgElWithStyle = cloneTreeWithStyle(this.svgEl);

    // Serialize the SVG
    var xmlSerializer = new XMLSerializer();
    var svgContent = xmlSerializer.serializeToString(cloneSvgElWithStyle);
  
    // Construct a URL with serialized content
    var standaloneSvgContent = "<?xml version='1.0' ?>" + svgContent;
    var url = "data:image/svg+xml;charset=utf-8," + encodeURIComponent(standaloneSvgContent);

    return url;
  }

  /*
  * Generates the svg element and the core layout elements.
  *
  * The result should look like:
  *
  *  <svg id="image" xmlns="http://www.w3.org/2000/svg" version="1.1" width="221mm" height="331mm" viewbox="-0.5 -0.5 221 331">
  *    <rect class="bg" x="0" y="0" width="220" height="330" />
  *    <g id="decadeoffset">
  *      <g id="decades" />
  *      <g id="centuries" />
  *      <g id="figureregion" transform="translate(60, 0)">
  *        <g id="figures" />
  *        <rect id="future" class="future" x="0" y="0" width="220" height="0">
  *      </g>
  *    </g>
  *    <rect class="border" x="0" y="0" width="220" height="330" />
  *  </svg>
  *
  * Side Effect: Sets the svgEl property and numerous other class level properties referencing elements in the svg DOM.
  * 
  * Returns: Nothing.
  */
  this.initSvg = function () {
    // Root svg element
    this.svgEl = buildEl("svg", {
      'version': '1.1',
      'width': width,
      'height': height,
      'viewbox': '-0.5 -0.5 ' + this.outerWidth + ' ' + this.outerHeight
    }, 'image');
  
    // Background rectangle element
    this.bgEl = buildEl('rect', {
      'class': 'bg',
      'x': 0, 'y': 0,
      'width': this.width, 'height': this.height
    }, 'bg');
  
    this.svgEl.appendChild(this.bgEl);
    
    // DecadeOffset grouping element
    this.decadeOffsetEl = buildEl('g', {}, 'decadeOffset');
    this.svgEl.appendChild(this.decadeOffsetEl);
  
    // Decades grouping element
    this.decadesEl = buildEl('g', {}, 'decades');
    this.decadeOffsetEl.appendChild(this.decadesEl);
  
    // Centuries grouping element
    this.centuriesEl = buildEl('g', {}, 'centuries');
    this.decadeOffsetEl.appendChild(this.centuriesEl);
  
    // FigureRegion grouping element
    this.figureRegionEl = buildEl('g', {
      'transform': 'translate(' + decadeWidth + ', 0)'
    }, 'figureRegion');
    this.decadeOffsetEl.appendChild(this.figureRegionEl);
  
    // Figures grouping element
    this.figuresEl = buildEl('g', {}, 'figures');
    this.figureRegionEl.appendChild(this.figuresEl);
  
    // Future rectangle element
    var yrsIntoDecade = curYr - (curDecade * 10);
    var yrsLeftInDecade = 10 - yrsIntoDecade;
  
    this.futureEl = buildEl('rect', {
      'class': 'future',
      'x': 0, 'y': 0,
      'width': width - decadeWidth, 'height': yrsLeftInDecade * decadeHeight / 10
    }, 'future');
    this.figureRegionEl.appendChild(this.futureEl);
  
    // Border rectangle element
    this.borderEl = buildEl('rect', {
      'class': 'border',
      'x': 0, 'y': 0,
      'width': width, 'height': height
    });
    this.svgEl.appendChild(this.borderEl);
  }

  this.initSvg();

  this.addDecadeEls(1888, curYr);

  // If parentEl is passed in, automatically add the svg element to it as a child
  if (parentEl !== undefined) {
    parentEl.appendChild(this.svgEl);
  }

  // Set-up style sheet for figure categories

  this.categoryCss = document.createElement('style');
  this.categoryCss.setAttribute('id', 'categoryCss');
  this.categoryCss.type = 'text/css';

  document.getElementsByTagName('head')[0].appendChild(this.categoryCss);
}<|MERGE_RESOLUTION|>--- conflicted
+++ resolved
@@ -104,6 +104,8 @@
 
   const bar = this;
 
+  var cleanCategory = category.replace(/ /g, '_');
+
   // Handle an endYr of null representing "still alive"
   if (endYr === undefined || endYr === null) {
     this.effectiveEndYr = curYr;
@@ -118,7 +120,7 @@
 
   // Generate the "root" grouping element of the bar svg xml
   var barGAttrs = {
-    'class': 'bar category-' + this.category,
+    'class': 'bar category-' + cleanCategory,
     'startYr': this.startYr, 'endYr': this.endYr,
     'effectiveEndYr': this.effectiveEndYr,
     'colIdx': this.colIdx,
@@ -141,7 +143,7 @@
 
   // Generate the background rectangle element
   var bgRectAttrs = {
-    'class': 'bar category-' + this.category,
+    'class': 'bar category-' + cleanCategory,
     'x': 0, 'y': 0,
     'width': height, 'height': colWidth // Yes, this looks backwards, but that's because the rotate(90) transform is being applied
   };
@@ -165,7 +167,7 @@
 
   // Generate the text label element
   var textAttrs = {
-    'class': 'bar category-' + this.category,
+    'class': 'bar category-' + cleanCategory,
     'x': halfHeight, 'y': halfWidth // Yes, this looks backwards, but that's because the rotate(90) transform is being applied
   };
   this.textEl = buildEl('text', textAttrs);
@@ -452,72 +454,13 @@
   * 
   * Returns: An svg xml element tree.
   */
-<<<<<<< HEAD
   this.addBar = function(id, name, startYr, endYr, category, colIdx) {
-    this.checkCategories(category);
-=======
-  this.addBarEl = function(id, name, startYr, endYr, category, colIdx) {
-    // Convert spaces to underscores in categories
     var cleanCategory = category.replace(/ /g, '_');
     this.checkCategories(cleanCategory);
->>>>>>> 4cd49e20
 
     var bar = new Bar(this, id, name, startYr, endYr, category, colIdx);
 
-<<<<<<< HEAD
     this.bars.push(bar);
-=======
-    // Determine the dimensions and location of the bar
-    var x = colIdx * colWidth;
-    var height = (effectiveEndYr - startYr) * yrHeight;
-    var y = (indexYr - effectiveEndYr) * yrHeight;
-
-    // Generate the "root" element of the bar svg xml
-    var figureAttrs = {
-      'class': 'bar category-' + cleanCategory,
-      'startYr': startYr, 'endYr': endYr,
-      'effectiveEndYr': effectiveEndYr,
-      'colIdx': colIdx,
-      'category': category
-    };
-    if (x !== undefined && y !== undefined) {
-      figureAttrs['transform'] = "translate(" + x + ", " + y + ")";
-    }
-    var barEl = buildEl('g', figureAttrs, id);
-    this.barEls.push(barEl);
-  
-    // Generate the grouping element used to apply the rotation tranformation
-    var halfWidth = colWidth / 2;
-    var halfHeight = height / 2;
-    var groupingTransforms = [
-      "translate(" + halfWidth + ", " + -halfHeight + ")",
-      "rotate(90)",
-      "translate(" + halfHeight + ", " + -halfWidth + ")"
-    ];
-  
-    var groupingEl = buildEl('g', {'transform': groupingTransforms.join(" ")});
-    barEl.appendChild(groupingEl);
-  
-    // Generate the background rectangle element
-    var rectAttrs = {
-      'class': 'bar category-' + cleanCategory,
-      'x': 0, 'y': 0,
-      'width': height, 'height': colWidth // Yes, this looks backwards, but that's because the rotate(90) transform is being applied
-    };
-    var rectEl = buildEl('rect', rectAttrs);
-    groupingEl.appendChild(rectEl);
-  
-    // Generate the text label element
-    var textAttrs = {
-      'class': 'bar category-' + cleanCategory,
-      'x': halfHeight, 'y': halfWidth // Yes, this looks backwards, but that's because the rotate(90) transform is being applied
-    };
-    var textEl = buildEl('text', textAttrs);
-    textEl.innerHTML = name;
-    groupingEl.appendChild(textEl);
-
-    this.figuresEl.appendChild(barEl);
->>>>>>> 4cd49e20
 
     this.assignCols();
 
